# Databricks notebook source
# MAGIC %pip install syllapy

# COMMAND ----------

import pyspark
import numpy as np
import pandas as pd
import pickle
import os
from pyspark.sql.types import StructField, StructType, StringType
from pyspark.sql import SparkSession
from pyspark.sql import functions as F

pd.set_option("max_colwidth", 800)

# COMMAND ----------

<<<<<<< HEAD

=======
>>>>>>> 871337e4

# COMMAND ----------

# load rational wiki sentences
dir = "/dbfs/FileStore/tables"
all_sentences = []
for filename in os.listdir(dir):
    if filename[-3:] == "pkl":
      with open(os.path.join(dir, filename), "rb") as f:
          tmp = pickle.load(f)
          all_sentences.extend(tmp)

rational_rdd = spark.sparkContext.parallelize(all_sentences, 100)
rational_rdd = rational_rdd.map(lambda x: ("rational", x))

rational_schema = StructType([
    StructField("source", StringType()),
    StructField("sample", StringType()),
])

rational_df = spark.createDataFrame(rational_rdd, rational_schema)
rational_df = rational_df.dropDuplicates()
rational_df.count()

# COMMAND ----------

# load metapedia wiki
csv_schema = StructType([
    StructField("id", StringType()),
    StructField("source", StringType()),
    StructField("sample", StringType()),
])

metapedia_df = spark.read.schema(csv_schema)\
  .option("recursiveFileLookup", "true")\
  .option("header", "true")\
  .csv("s3://wallerstein-wikipedia-bias/metapedia/")
metapedia_df = metapedia_df.drop("id").dropDuplicates()
metapedia_df.count()

# COMMAND ----------

# load powerbase wiki
powerbase_df = spark.read.schema(csv_schema)\
  .option("recursiveFileLookup", "true")\
  .option("header", "true")\
  .csv("s3://wallerstein-wikipedia-bias/powerbase/")
powerbase_df = powerbase_df.drop("id").dropDuplicates()
powerbase_df.count()

# COMMAND ----------

# load conservapedia wiki
conservapedia_df = spark.read.schema(csv_schema)\
  .option("recursiveFileLookup", "true")\
  .option("header", "true")\
  .csv("s3://wallerstein-wikipedia-bias/conservapedia/")
conservapedia_df = conservapedia_df.drop("id").dropDuplicates()
conservapedia_df.count()

# COMMAND ----------

# create union of equal numbers of each corpus
ratio = metapedia_df.count() / rational_df.count()
all_df = rational_df\
  .select(F.lit("left").alias("source"), "sample")\
  .sample(True, ratio)\
  .union(metapedia_df.select(F.lit("right").alias("source"), "sample"))
ratio = metapedia_df.count() / powerbase_df.count() 
all_df = all_df.union(powerbase_df\
                      .select(F.lit("left").alias("source"), "sample")\
                      .sample(True, ratio))
ratio = metapedia_df.count() / conservapedia_df.count() 
all_df = all_df.union(conservapedia_df\
                      .select(F.lit("right").alias("source"), "sample")\
                      .sample(True, ratio))
all_df.count()

# COMMAND ----------

# clean-ups
from pyspark.sql.functions import regexp_replace

cleaned = all_df.select("source", regexp_replace(F.col("sample"), "(https?):\/\/(www\.)?[a-z0-9\.:].*?(?=\s)", "").alias("sample"))
cleaned = all_df.select(
  "source", 
  regexp_replace(F.col("sample"), "([a-zA-Z0-9_\-\.]+)@([a-zA-Z0-9_\-\.]+)\.([a-zA-Z]{2,5})", "").alias("sample")
)

# COMMAND ----------

# tokenize
from pyspark.ml.feature import RegexTokenizer, Tokenizer

regex_tokenizer = RegexTokenizer(inputCol="sample", outputCol="words", gaps=False, pattern="[a-zA-Z]+")
tokenized = regex_tokenizer.transform(cleaned)

# COMMAND ----------

# calculate sentence complexity metrics
from pyspark.sql.types import FloatType
import syllapy

@F.udf(returnType=FloatType())
def avg_syllables(words):
  total_words = len(words)
  if total_words:
    syllables = sum([syllapy.count(w) for w in words])
    return syllables / total_words
  else:
    return 0.0

tokenized = tokenized.filter(F.size(F.col("words")) > 1)
tokenized_with_complexity = tokenized.withColumn("avg_syllables", avg_syllables(F.col("words")))
tokenized_with_complexity = tokenized_with_complexity.withColumn("words_per_sentence", F.size(F.col("words")))
tokenized_with_complexity.sample(True, 0.00002).select("words", "avg_syllables", "words_per_sentence").toPandas()

# COMMAND ----------

tokenized_with_complexity.rdd.getNumPartitions()

# COMMAND ----------

# term frequency vectors
from pyspark.ml.feature import CountVectorizer

cv = CountVectorizer(inputCol="words", outputCol="vectorized_words")
cv_model = cv.fit(tokenized_with_complexity)
wiki_data = cv_model.transform(tokenized_with_complexity)

# COMMAND ----------

# ngrams 
from pyspark.ml.feature import NGram
from pyspark.ml.feature import CountVectorizer

bigram = NGram(inputCol="words", outputCol="ngrams", n=2)
bigram = bigram.transform(tokenized_with_complexity).select("source", "ngrams", "avg_syllables", "words_per_sentence")

cv = CountVectorizer(inputCol="ngrams", outputCol="vectorized")
cv_model = cv.fit(bigram)
wiki_data = cv_model.transform(bigram)

# COMMAND ----------

# merge ngrams with sentence complexity metrics
from pyspark.ml.feature import VectorAssembler

vec_assembler = VectorAssembler(
  inputCols=["words_per_sentence", "avg_syllables", "vectorized"],
  outputCol="features"
)
vectorized = vec_assembler.transform(wiki_data).select("source", "features")
# display(wiki_data.sample(True, 0.00002))

# COMMAND ----------

# transform label column (source)
from pyspark.ml.feature import StringIndexer

si = StringIndexer(inputCol="source", outputCol="label")
si_model = si.fit(vectorized)
cleaned_and_transformed = si_model.transform(vectorized)
cleaned_and_transformed.select("source", "label").dropDuplicates().show()

# COMMAND ----------

train, test = cleaned_and_transformed.select("features", "label").randomSplit([0.8,0.2])
print(train.count())
print(test.count())

# COMMAND ----------

# Logistic regression
from pyspark.ml.classification import LogisticRegression

lr = LogisticRegression()
lr_model = lr.fit(train)
lr_predictions = lr_model.transform(test)
lr_predictions.limit(5).show()
lr_model.write().overwrite().save("/dbfs/FileStore/models/logistic_regression")

# COMMAND ----------

from pyspark.ml.tuning import ParamGridBuilder, CrossValidator
from pyspark.ml.classification import LogisticRegression
from pyspark.ml.evaluation import BinaryClassificationEvaluator

lr = LogisticRegression()

# build parameter grids
lr_params = ParamGridBuilder()\
    .addGrid(lr.elasticNetParam, [0.0, 1.0])\
    .addGrid(lr.regParam, [0.0, 1.0])\
    .build()

# set up cross-validation and establish evaulation criteria
lr_cross_validator = CrossValidator(
    estimator=lr,
    estimatorParamMaps=lr_params,
    evaluator=BinaryClassificationEvaluator(),
    numFolds=2
)

trained_lr_model = lr_cross_validator.fit(train)

lr_prediction = trained_lr_model.transform(test)
f1 = BinaryClassificationEvaluator().evaluate(lr_prediction)
print(f"Logistic regression F1 {f1:.3f}")

# COMMAND ----------

trained_lr_model.extractParamMap()

# COMMAND ----------

from pyspark.ml.evaluation import BinaryClassificationEvaluator

bc_evaluator = BinaryClassificationEvaluator()
print(f"Logistic regression F1 {bc_evaluator.evaluate(lr_predictions):.3f}")
# 0.778 bag-of-words without sentence complexity metrics
# 0.779 bag-of-words with sentence complexity metrics
# 0.842 bi-grams with sentence complexity
# 0.833 tri-grams with sentence complexity

# COMMAND ----------

from pyspark.ml.classification import NaiveBayes

nb = NaiveBayes()
nb_model = nb.fit(train)
nb_predictions = nb_model.transform(test)
nb_model.write().overwrite().save("/dbfs/FileStore/models/naive_bayes")
print(f"Naive bayes F1 {bc_evaluator.evaluate(nb_predictions):.3f}")

# COMMAND ----------

from pyspark.ml.classification import LinearSVC

# lsvc = LinearSVC(maxIter=10, regParam=0.1)
# lsvc_model = lsvc.fit(train)
# lsvc_predictions = lsvc_model.transform(test)
bc_evaluator = BinaryClassificationEvaluator()
print(f"Linear Support Vector Machine F1 {bc_evaluator.evaluate(lsvc_predictions):.3f}")

# COMMAND ----------

"""
Next steps:
3. Investigate better sentence segmentation
4. Correlate coefficientMatrix back to words to see which words are making the most impact
5. Try other classification models (Gradient boosted trees, naive bayes, ...)
6. Make pipeline of transformations
"""<|MERGE_RESOLUTION|>--- conflicted
+++ resolved
@@ -15,11 +15,6 @@
 pd.set_option("max_colwidth", 800)
 
 # COMMAND ----------
-
-<<<<<<< HEAD
-
-=======
->>>>>>> 871337e4
 
 # COMMAND ----------
 
